--- conflicted
+++ resolved
@@ -1,15 +1,5 @@
 machine:
   environment:
-<<<<<<< HEAD
-    GOPATH: /home/ubuntu/.go_workspace
-    REPO: ${GOPATH}/src/github.com/${CIRCLE_PROJECT_USERNAME}/${CIRCLE_PROJECT_REPONAME}
-    DOCKER_VERSION: 1.9.1
-    DOCKER_MACHINE_VERSION: 0.5.4
-  post:
-    - rm -rf $GOPATH/src/github.com/${CIRCLE_PROJECT_USERNAME}/${CIRCLE_PROJECT_REPONAME}
-    - mkdir -p $GOPATH/src/github.com/${CIRCLE_PROJECT_USERNAME}
-    - cp -r ${HOME}/${CIRCLE_PROJECT_REPONAME} $GOPATH/src/github.com/${CIRCLE_PROJECT_USERNAME}/${CIRCLE_PROJECT_REPONAME}
-=======
     GO15VENDOREXPERIMENT: 1
     # We want to work from GOPATH src
     GOPATH_REPO: ${GOPATH%%:*}/src/github.com/${CIRCLE_PROJECT_USERNAME}/${CIRCLE_PROJECT_REPONAME}
@@ -21,26 +11,13 @@
     - rm -rf $HOME_REPO
     # Let our build_dir point a go src location
     - ln -s $GOPATH_REPO $HOME_REPO
->>>>>>> b52c874d
     - git config --global user.email "billings@erisindustries.com"
     - git config --global user.name "Billings the Bot"
 
 dependencies:
-<<<<<<< HEAD
-  override:
-    - sudo curl -L -o /usr/bin/docker http://s3-external-1.amazonaws.com/circle-downloads/docker-$DOCKER_VERSION-circleci; chmod 0755 /usr/bin/docker; true
-    - sudo service docker start
-    - "sudo apt-get update && sudo apt-get install -y libgmp3-dev"
-    - sudo curl -sSL -o /usr/bin/docker-machine https://github.com/docker/machine/releases/download/v${DOCKER_MACHINE_VERSION}/docker-machine_linux-amd64; sudo chmod 0755 /usr/bin/docker-machine
-    - docker login -e $DOCKER_EMAIL -u $DOCKER_USER -p $DOCKER_PASS quay.io
-    - "cd ./cmd/erisdb && go build"
-    - "mv ~/eris-db/cmd/erisdb/erisdb ~/bin"
-    - chmod +x ~/bin/erisdb
-
-=======
   pre:
     - mkdir -p ~/cache
-    # Fill cache of overrides 
+    # Fill cache of overrides
     - test -e ~/cache/docker || curl -L -o ~/cache/docker 'http://s3-external-1.amazonaws.com/circle-downloads/docker-1.9.0-circleci'
     # leaving here in case we wish to override go version
     # - test -e ~/cache/go || curl https://storage.googleapis.com/golang/go1.6.linux-amd64.tar.gz | tar xzC ~/cache
@@ -55,10 +32,9 @@
     - "sudo apt-get update && sudo apt-get install -y libgmp3-dev"
     # Install erisdb cmd for tests
     - cd $GOPATH_REPO && go install ./cmd/erisdb
-
   cache_directories:
     - ~/cache
->>>>>>> b52c874d
+    
 test:
   pre:
     - go get github.com/stretchr/testify
